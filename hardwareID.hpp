--- conflicted
+++ resolved
@@ -129,14 +129,11 @@
 
 bool tuxID::isVirtualMachine() {
     // Check if the system responds to queries about known Virtual Machine modules.
-<<<<<<< HEAD
-    // If these modules are nonexistant on the system, nothing will be returned.
+    // If these modules are nonexistent on the system, we will return 0.
+
 
     // Check for Virtio Module
     // https://developer.ibm.com/articles/l-virtio/
-=======
-    // If these modules are nonexistent on the system, we will return 0.
->>>>>>> 96f47774
     if (tuxID::shellCommandReturns("lsmod | grep virtio"))
         return 1;
     // Check for VirtualBox Module
@@ -158,19 +155,12 @@
     // Check for virtualized filesystem
     if (tuxID::shellCommandReturns("cat /etc/fstab | grep /dev/vda"))
         return 1;
-<<<<<<< HEAD
     // Poke the "BIOS" "ROM" To check for KVM Tag
-    if (tuxID::probeDmiData("KVM"))
+    if (tuxID::scanDMIData("KVM"))
         return 1;
     // Poke the "BIOS" "ROM" To check for VirtualBox Tag
-    if (tuxID::probeDmiData("VirtualBox"))
-=======
-    if (tuxID::scanDMIData("KVM"))
+    if (tuxID::scanDMIData("VirtualBox"))
         return 1;
-    if (tuxID::scanDMIData("VirtualBox"))
->>>>>>> 96f47774
-        return 1;
-
 
     return 0;
 }