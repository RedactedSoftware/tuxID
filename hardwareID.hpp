////////////////////////////////////////////////
// Hardware ID - Know Who You're Dealing With //
// @auth William J. Tomasine II, Josh O'Leary //

// ABSTRACT //
// This module facilitates uniquely identifying devices via reading hardware information.
// Such as peripherial serial numbers, drive configurations, component specs.
// In this specific implementation case, for x86 desktops running Linux.
//
// A Hardware Profile is a structure, containing fields for each Hardware Token collected.
// A Hardware Hash is generated via concatenating the Hardware Profile fields
// into one string, and feeding that to a standard cryptographic hashing algorithm.
//
// This hash uniquely identifies the device, without presenting a privacy hazard to the device owner.
// Use cases:
// Prevent MultiAccounting in online games.
// Detect end-users running VPNs, Virtual Machines etc.
//
// Further Considerations: hardware changes slowly over time.

// LICENSE //
// MIT

// SAMPLES //
#pragma once
#include <cstring>
#include <cstdlib>
#include <cstdio>
#include <fstream>
#include <iostream>
#include <libudev.h>
#include <sys/stat.h>
#include <sys/stat.h>
#include <unistd.h>
#include <sstream>
#include <algorithm>
#include <filesystem>
#include <vector>



#pragma region obfuscation
#ifdef _MSC_VER
#define AY_CAT(X,Y) AY_CAT2(X,Y)
	#define AY_CAT2(X,Y) X##Y
	#define AY_LINE int(AY_CAT(__LINE__,U))
#else
#define AY_LINE __LINE__
#endif

#ifndef OBFUSCATE_DEFAULT_KEY
#define OBFUSCATE_DEFAULT_KEY obfs::generate_key(AY_LINE)
#endif

namespace obfs
{
    using size_type = unsigned long long;
    using key_type = unsigned long long;

    // Generate a pseudo-random key that spans all 8 bytes
    constexpr key_type generate_key(key_type seed)
    {
        // Use the MurmurHash3 64-bit finalizer to hash our seed
        key_type key = seed;
        key ^= (key >> 33);
        key *= 0xff51afd7ed558ccd;
        key ^= (key >> 33);
        key *= 0xc4ceb9fe1a85ec53;
        key ^= (key >> 33);

        // Make sure that a bit in each byte is set
        key |= 0x0101010101010101ull;

        return key;
    }

    // Obfuscates or deobfuscates data with key
    constexpr void cipher(char* data, size_type size, key_type key)
    {
        // Obfuscate with a simple XOR cipher based on key
        for (size_type i = 0; i < size; i++)
        {
            data[i] ^= char((key >> ((i % 8) * 8)) & 0xFF);
        }
    }

    // Obfuscates a string at compile time
    template <size_type N, key_type KEY>
    class obfuscator
    {
    public:
        // Obfuscates the string 'data' on construction
        constexpr obfuscator(const char* data)
        {
            // Copy data
            for (size_type i = 0; i < N; i++)
            {
                m_data[i] = data[i];
            }

            // On construction each of the characters in the string is
            // obfuscated with an XOR cipher based on key
            cipher(m_data, N, KEY);
        }

        constexpr const char* data() const
        {
            return &m_data[0];
        }

        constexpr size_type size() const
        {
            return N;
        }

        constexpr key_type key() const
        {
            return KEY;
        }

    private:

        char m_data[N]{};
    };

    // Handles decryption and re-encryption of an encrypted string at runtime
    template <size_type N, key_type KEY>
    class obfuscated_data
    {
    public:
        obfuscated_data(const obfuscator<N, KEY>& obfuscator)
        {
            // Copy obfuscated data
            for (size_type i = 0; i < N; i++)
            {
                m_data[i] = obfuscator.data()[i];
            }
        }

        ~obfuscated_data()
        {
            // Zero m_data to remove it from memory
            for (size_type i = 0; i < N; i++)
            {
                m_data[i] = 0;
            }
        }

        // Returns a pointer to the plain text string, decrypting it if
        // necessary
        operator char*()
        {
            decrypt();
            return m_data;
        }

        // Manually decrypt the string
        void decrypt()
        {
            if (m_encrypted)
            {
                cipher(m_data, N, KEY);
                m_encrypted = false;
            }
        }

        // Manually re-encrypt the string
        void encrypt()
        {
            if (!m_encrypted)
            {
                cipher(m_data, N, KEY);
                m_encrypted = true;
            }
        }

        // Returns true if this string is currently encrypted, false otherwise.
        bool is_encrypted() const
        {
            return m_encrypted;
        }

    private:

        // Local storage for the string. Call is_encrypted() to check whether or
        // not the string is currently obfuscated.
        char m_data[N];

        // Whether data is currently encrypted
        bool m_encrypted{ true };
    };

    // This function exists purely to extract the number of elements 'N' in the
    // array 'data'
    template <size_type N, key_type KEY = OBFUSCATE_DEFAULT_KEY>
    constexpr auto make_obfuscator(const char(&data)[N])
    {
        return obfuscator<N, KEY>(data);
    }
}

#define OBFUSCATE(data) OBFUSCATE_KEY(data, OBFUSCATE_DEFAULT_KEY)

#define OBFUSCATE_KEY(data, key) \
	[]() -> obfs::obfuscated_data<sizeof(data)/sizeof(data[0]), key>& { \
		static_assert(sizeof(decltype(key)) == sizeof(obfs::key_type), "key must be a 64 bit unsigned integer"); \
		static_assert((key) >= (1ull << 56), "key must span all 8 bytes"); \
		constexpr auto n = sizeof(data)/sizeof(data[0]); \
		constexpr auto obfuscator = obfs::make_obfuscator<n, key>(data); \
		thread_local auto obfuscated_data = obfs::obfuscated_data<n, key>(obfuscator); \
		return obfuscated_data; \
	}()
#pragma endregion

#pragma region cryptograpy
namespace encryption {
/* Public domain sha256 implementation
 * Borrowed from musl libc's cryptography
 * original sha crypt design: http://people.redhat.com/drepper/SHA-crypt.txt
 * in this implementation at least 32bit int is assumed
 * key length **is** limited, the $5$ prefix is mandatory, '\n' and ':' are rejected
 * in the salt and rounds= setting must contain a valid iteration count,
 * on error "*" is returned */

#include <cctype>
#include <cstdlib>
#include <cstdio>
#include <cstring>
#include <cstdint>

// Public domain sha256 implementation based on fips180-3
struct sha256 {
    uint64_t len;    // processed message length
    uint32_t h[8];   // hash state
    uint8_t buf[64]; // message block buffer
};
static uint32_t ror(uint32_t n, int k) { return (n>>k) | (n << (32-k)); }
#define Ch(x, y, z)  (z ^ (x & (y ^ z)))
#define Maj(x, y, z) ((x & y) | (z & (x|y)))
#define S0(x)        (ror(x, 2) ^ ror(x, 13) ^ ror(x, 22))
#define S1(x)        (ror(x, 6) ^ ror(x, 11) ^ ror(x, 25))
#define R0(x)        (ror(x, 7) ^ ror(x, 18) ^ (x >> 3))
#define R1(x)	     (ror(x,17) ^ ror(x, 19) ^ (x >> 10))
static const uint32_t K[64] = {
        0x428a2f98, 0x71374491, 0xb5c0fbcf, 0xe9b5dba5, 0x3956c25b, 0x59f111f1, 0x923f82a4, 0xab1c5ed5,
        0xd807aa98, 0x12835b01, 0x243185be, 0x550c7dc3, 0x72be5d74, 0x80deb1fe, 0x9bdc06a7, 0xc19bf174,
        0xe49b69c1, 0xefbe4786, 0x0fc19dc6, 0x240ca1cc, 0x2de92c6f, 0x4a7484aa, 0x5cb0a9dc, 0x76f988da,
        0x983e5152, 0xa831c66d, 0xb00327c8, 0xbf597fc7, 0xc6e00bf3, 0xd5a79147, 0x06ca6351, 0x14292967,
        0x27b70a85, 0x2e1b2138, 0x4d2c6dfc, 0x53380d13, 0x650a7354, 0x766a0abb, 0x81c2c92e, 0x92722c85,
        0xa2bfe8a1, 0xa81a664b, 0xc24b8b70, 0xc76c51a3, 0xd192e819, 0xd6990624, 0xf40e3585, 0x106aa070,
        0x19a4c116, 0x1e376c08, 0x2748774c, 0x34b0bcb5, 0x391c0cb3, 0x4ed8aa4a, 0x5b9cca4f, 0x682e6ff3,
        0x748f82ee, 0x78a5636f, 0x84c87814, 0x8cc70208, 0x90befffa, 0xa4506ceb, 0xbef9a3f7, 0xc67178f2
};
static void processblock(struct sha256 *s, const uint8_t *buf)
{
    uint32_t W[64], t1, t2, a, b, c, d, e, f, g, h;
    int i;

    for (i = 0; i < 16; i++) {
        W[i] = (uint32_t)buf[4*i] << 24;
        W[i]|= (uint32_t)buf[4*i+1] >> 16;
        W[i]|= (uint32_t)buf[4*i+2] >> 8;
        W[i]|= buf[4*i+3];
    }
    for (; i < 64; i++)
        W[i] = R1(W[i-2]) + W[i-7] + R0(W[i-15]) + W[i-16];
    a = s->h[0];
    b = s->h[1];
    c = s->h[2];
    d = s->h[3];
    e = s->h[4];
    f = s->h[5];
    g = s->h[6];
    h = s->h[7];
    for (i = 0; i < 64; i++) {
        t1 = h + S1(e) + Ch(e,f,g) + K[i] + W[i];
        t2 = S0(a) + Maj(a, b, c);
        h = g;
        g = f;
        f = e;
        e = d + t1;
        d = c;
        c = b;
        b = a;
        a = t1 + t2;
    }
    s->h[0] += a;
    s->h[1] += b;
    s->h[2] += c;
    s->h[3] += d;
    s->h[4] += e;
    s->h[5] += f;
    s->h[6] += g;
    s->h[7] += h;
}
static void pad(struct sha256 *s)
{
    unsigned r = s->len % 64;

    s->buf[r++] = 0x80;
    if (r > 56) {
        memset(s->buf + r, 0, 64 - r);
        r = 0;
        processblock(s, s->buf);
    }
    memset(s->buf + r, 0, 56 - r);
    s->len *= 8;
    s->buf[56] = s->len >> 56;
    s->buf[57] = s->len >> 48;
    s->buf[58] = s->len >> 40;
    s->buf[59] = s->len >> 32;
    s->buf[60] = s->len >> 24;
    s->buf[61] = s->len >> 16;
    s->buf[62] = s->len >> 8;
    s->buf[63] = s->len;
    processblock(s, s->buf);
}
static void sha256_init(struct sha256 *s)
{
    s->len = 0;
    s->h[0] = 0x6a09e667;
    s->h[1] = 0xbb67ae85;
    s->h[2] = 0x3c6ef372;
    s->h[3] = 0xa54ff53a;
    s->h[4] = 0x510e527f;
    s->h[5] = 0x9b05688c;
    s->h[6] = 0x1f83d9ab;
    s->h[7] = 0x5be0cd19;
}
static void sha256_sum(struct sha256 *s, uint8_t *md)
{
    int i;
    pad(s);
    for (i = 0; i < 8; i++) {
        md[4*i]   = s->h[i] >> 24;
        md[4*i+1] = s->h[i] >> 16;
        md[4*i+2] = s->h[i] >> 8;
        md[4*i+3] = s->h[i];
    }
}
static void sha256_update(struct sha256 *s, const void *m, unsigned long len)
{
    const uint8_t *p = (uint8_t*)m;
    unsigned r = s->len % 64;

    s->len += len;
    if (r) {
        if (len < 64 - r) {
            memcpy(s->buf + r, p, len);
            return;
        }
        memcpy(s->buf + r, p, 64 - r);
        len -= 64 - r;
        p += 64 - r;
        processblock(s, s->buf);
    }
    for (; len >= 64; len -= 64, p += 64)
        processblock(s, p);
    memcpy(s->buf, p, len);
}
static const unsigned char b64[] =
        "./0123456789ABCDEFGHIJKLMNOPQRSTUVWXYZabcdefghijklmnopqrstuvwxyz";
static char *to64(char *s, unsigned int u, int n)
{
    while (--n >= 0) {
        *s++ = b64[u % 64];
        u /= 64;
    }
    return s;
}
/* key limit is not part of the original design, added for DoS protection.
 * rounds limit has been lowered (versus the reference/spec), also for DoS
 * protection. runtime is O(klen^2 + klen*rounds) */
#define KEY_MAX 65535
#define SALT_MAX 16
#define ROUNDS_DEFAULT 5000
#define ROUNDS_MIN 1000
#define ROUNDS_MAX 99999
// hash n bytes of the repeated md message digest
static void hashmd(struct sha256 *s, unsigned int n, const void *md) {
    unsigned int i;
    for (i = n; i > 32; i -= 32)
        sha256_update(s, md, 32);
    sha256_update(s, md, i);
}
static char *sha256crypt(const char *key, const char *setting, char *output)
{
    struct sha256 ctx;
    unsigned char md[32], kmd[32], smd[32];
    unsigned int i, r, klen, slen;
    char rounds[20] = "";
    const char *salt;
    char *p;

    // reject large keys
    klen = strnlen(key, KEY_MAX+1);
    if (klen > KEY_MAX)
        return 0;

    // setting: $5%rounds=n$salt$ (rounds=n$ and closing $ are optional)
    if (strncmp(setting, "$5$", 3) != 0)
        return 0;
    salt = setting + 3;

    r = ROUNDS_DEFAULT;
    if (strncmp(salt, "rounds=", sizeof "rounds=" - 1) == 0) {
        unsigned long u;
        char *end;

        // this is a deviation from the reference
        // bad rounds setting is rejected if it is:
        // - empty
        // - unterminated (missing '$')
        // - begins with anything but a decimal digit
        // the reference implementation treats these bad
        // rounds as part of the salt or parse them with
        // strtoul semantics which may cause problems
        // including non-portable hashes that depend on
        // the hosts value of ULONG_MAX
        salt += sizeof "rounds="-1;
        if (!isdigit(*salt))
            return 0;
        u = strtoul(salt, &end, 10);
        if (*end != '$')
            return 0;
        salt = end + 1;
        if (u < ROUNDS_MIN)
            r = ROUNDS_MIN;
        else if (u > ROUNDS_MAX)
            return 0;
        else
            r = u;
        // needed when rounds is zero prefixed or out of bounds
        sprintf(rounds, "rounds=%u$", r);
    }
    for (i = 0; i< SALT_MAX && salt[i] && salt[i] != '$'; i++)
        // reject characters that interfere with /etc/shadow parsing
        if (salt[i] == '\n' || salt[i] == ':')
            return 0;
    slen = i;

    // B = sha(key salt key)
    sha256_init(&ctx);
    sha256_update(&ctx, key, klen);
    sha256_update(&ctx, salt, slen);
    sha256_update(&ctx, key, klen);
    sha256_sum(&ctx, md);

    // A = sha(key salt repeat-B alternate-B-key)
    sha256_init(&ctx);
    sha256_update(&ctx, key, klen);
    sha256_update(&ctx, salt, slen);
    for (i = klen; i > 0; i >>= 1)
        if (i & 1)
            sha256_update(&ctx, md, sizeof md);
        else
            sha256_update(&ctx, key, klen);
    sha256_sum(&ctx, md);

    // DP = sha(repeat-key), this step takes O(klen^2) time
    sha256_init(&ctx);
    for (i = 0; i < klen; i++)
        sha256_update(&ctx, key, klen);
    sha256_sum(&ctx, kmd);

    // DS = sha(repeat-salt)
    sha256_init(&ctx);
    for (i = 0; i < 16 + md[0]; i++)
        sha256_update(&ctx, salt, slen);
    sha256_sum(&ctx, smd);

    // iterate A = f(A,DP,DS), this step takes O(rounds*klen) time

    for (i = 0; i < r; i++) {
        sha256_init(&ctx);
        if (i % 2)
            hashmd(&ctx, klen, kmd);
        else
            sha256_update(&ctx, md, sizeof md);
        if (i % 3)
            sha256_update(&ctx, smd, slen);
        if (i % 7)
            hashmd(&ctx, klen, kmd);
        if (i % 2)
            sha256_update(&ctx, md, sizeof md);
        else
            hashmd(&ctx, klen, kmd);
        sha256_sum(&ctx, md);
    }

    // output is %5%rounds=n$salt$hash
    p = output;
    // Uncomment if you want to print the salt and all that.
    // Unnecessary for current use case.
    //p += sprintf(p, "$5$%s%.*s$", rounds, slen, salt);
    static const unsigned char perm[][3] = {
            0,10,20,21,1,11,12,22,2,3,13,23,24,4,14,15,25,5,6,16,26,27,7,17,18,28,8,9,19,29};
    for (i=0; i<10;i++) p = to64(p,
                                 (md[perm[i][0]]<<16)|(md[perm[i][1]]<<8)|md[perm[i][2]], 4);
    p = to64(p, (md[31]<<8)|md[30], 3);
    *p = 0;
    return output;
}
char *__crypt_sha256(const char *key, const char *setting, char *output)
{
    static const char testkey[] = "Xy01@#\x01\x02\x80\x7f\xff\r\n\x81\t !";
    static const char testsetting[] = "$5$rounds=1234$abc0123456789$";
    static const char testhash[] = "$5$rounds=1234$abc0123456789$3VfDjP";
    char testbuf[128];
    char *p, *q;

    p = sha256crypt(key, setting, output);
    // self test and stack cleanup
    q = sha256crypt(testkey, testsetting, testbuf);
    if (!p || q != testbuf || memcmp(testbuf, testhash, sizeof testhash))
        return "*";
    return p;
}
} // End of Namespace

/// Performs SHA256 Cryptographic hash on input str
static std::string encrypt(const std::string str)
{
    char out[420] = {0};
    encryption::__crypt_sha256(str.c_str(), "$5$rounds=1234$abc0123456789$", out);
    return std::string(out);
}


#pragma endregion


// TODO: Refactor HardwareProfile such that each token is hashed separately.
#pragma region HardwareID Header
    namespace tuxID
{

    struct HardwareProfile
    {
        std::vector<std::string> diskSerialCodeHashes;
        std::string isSuperUserHash;
        std::string isVirtualMachineHash;
        std::string moboVendorHash;
        std::string vmVendorHash;
    };

    HardwareProfile getCurrentHardwareProfile();
    std::vector<std::string> getDiskSerialCodes();
    std::string getFileContents(const std::string string);
    std::vector<std::string> getBlockDevices();
<<<<<<< HEAD
    bool getIsLikelyVirtualMachine();
    bool getIsDefinitelyVirtualMachine();
    bool isKernelTampering();
=======
>>>>>>> 88568c3c
    bool isVirtualMachine();
    bool isDebuggerAttached();
    bool isSuperUser();
    bool isLDPreload();
    std::string getMotherboardVendor();
    std::string getVMType();
}

#pragma endregion


#pragma region HardwareID Methods
tuxID::HardwareProfile tuxID::getCurrentHardwareProfile() {
    tuxID::HardwareProfile profile;
    std::vector<std::string> diskSerialCodes = getDiskSerialCodes();
    for (int i = 0; i < diskSerialCodes.size(); i++) {
        diskSerialCodes[i] = encrypt(diskSerialCodes[i]);
    }
    profile.diskSerialCodeHashes = diskSerialCodes;
    profile.isSuperUserHash = isSuperUser();
}

std::string tuxID::getVMType()
{
    return tuxID::getFileContents(std::string(OBFUSCATE("/sys/devices/virtual/dmi/id/product_name")));
}

std::string tuxID::getMotherboardVendor()
{
    std::string vendor = tuxID::getFileContents(std::string(OBFUSCATE("/sys/devices/virtual/dmi/id/sys_vendor")));
    return vendor + " " + encrypt(vendor);
}

bool tuxID::isSuperUser() {
    if (getuid() == 0)
        return 1;
    return 0;
}

bool tuxID::isLDPreload() {
    if(std::getenv(OBFUSCATE("LD_PRELOAD")))
        return 1;
    return 0;
}

std::vector<std::string> tuxID::getBlockDevices() {
    std::vector<std::string> array;
    for (const auto blockDevice: std::filesystem::directory_iterator(std::string(OBFUSCATE("/dev/disk/by-path")))) {
        if(blockDevice.is_block_file()) {
            array.push_back(blockDevice.path());
            for (int i = 0; i < array.size(); i++) {
                //TODO gather data on external devices separately.
                if((array[i]).find(std::string(OBFUSCATE("-part"))) != std::string::npos ||
                (array[i]).find(std::string(OBFUSCATE("virtio"))) != std::string::npos ||
                (array[i]).find(std::string(OBFUSCATE("-usb"))) != std::string::npos) {
                    array.erase(array.begin()+i);
                }
            }
        }
    }
    if (array.size() == 0)
        return std::vector<std::string>{std::string(OBFUSCATE("NULL"))};
    return array;
}
bool tuxID::isKernelTampering() {
    //TODO Check dmesg for outputs found within LWSS Cartographer and LWSS tracerhid.
    std::string modules = tuxID::getFileContents(std::string(OBFUSCATE("/proc/modules")));

    //LWSS Cartographer
    if (std::ifstream(std::string(OBFUSCATE("/proc/cartographer"))))
        return 1;
    if(modules.find(std::string(OBFUSCATE("cartographer"))) != std::string::npos)
        return 1;

    //LWSS Tracerhid
    if(modules.find(std::string(OBFUSCATE("tracerhid"))) != std::string::npos)
        return 1;
    return 0;
}
//Read entire file into std::string and return
std::string tuxID::getFileContents(const std::string string) {
    size_t pos;
    std::string content;
    std::ifstream file(string);
    if(file){
        std::ostringstream stringStream;
        stringStream << file.rdbuf();
        content = stringStream.str();

        // The /sys/devices files have blank areas at the bottom!!!!
        while ((pos= content.find(OBFUSCATE("\n"), 0)) != std::string::npos) {
            content.erase(pos, 1);
        }
        return content;
    }
    return NULL;
}

bool tuxID::isDebuggerAttached() {
    //Check if the TracerPID is not 0, Which would be our own process.
    //This only works if the debugger was not attached after execution has started.
    //TODO detect if debugger is attached after execution has started.
    std::ifstream file(OBFUSCATE("/proc/self/status"));
    std::string string;
    while (file >> string) {
        if (string == std::string(OBFUSCATE("TracerPid:"))) {
            int pid;
            file >> pid;
            if (pid != 0)
                return 1;
        }
        std::getline(file, string);
    }
    return 0;
}

std::vector<std::string> tuxID::getDiskSerialCodes()  {
    struct udev *ud = NULL;
    struct stat statbuf;
    struct udev_device *device = NULL;
    struct udev_list_entry *entry = NULL;
    std::vector<std::string> blockDevices = tuxID::getBlockDevices();
    std::vector<std::string> array;

    for (int i = 0; i < blockDevices.size(); i++) {
        ud = udev_new();
        if (ud == NULL)
            return std::vector<std::string> {(std::string(OBFUSCATE("NULL")))};

        if (0 != stat(blockDevices[i].c_str(), &statbuf))
            return std::vector<std::string> {(std::string(OBFUSCATE("NULL")))};

        device = udev_device_new_from_devnum(ud, 'b', statbuf.st_rdev);
        if (device == NULL)
            return std::vector<std::string> {(std::string(OBFUSCATE("NULL")))};

        entry = udev_device_get_properties_list_entry(device);
        while (NULL != entry) {
            if (0 == strcmp(udev_list_entry_get_name(entry),
                            OBFUSCATE("ID_SERIAL"))) {
                break;
            }

            entry = udev_list_entry_get_next(entry);
        }
        array.push_back(std::string(udev_list_entry_get_value(entry)));
    }
    if(array.size() == 0 || array[0] == std::string(OBFUSCATE("NULL")))
        return std::vector<std::string>{"NULL"};
    sort(array.begin(), array.end());
    array.erase( unique( array.begin(), array.end()), array.end());
    return array;
}

bool tuxID::isVirtualMachine() {
    // Check if the system responds to queries about known Virtual Machine modules.
    // If these modules are nonexistent on the system, we will return 0.

    std::string modules = tuxID::getFileContents(std::string(OBFUSCATE("/proc/modules")));
    // Check for Virtio Module
    // https://developer.ibm.com/articles/l-virtio/
    if (modules.find(std::string(OBFUSCATE("virtio"))) != std::string::npos)
        return 1;
    // Check for VirtualBox Guest Additions Module
    // https://www.virtualbox.org/manual/UserManual.html#additions-linux
    if (modules.find(std::string(OBFUSCATE("vboxguest"))) != std::string::npos)
        return 1;
    // Check for Cirrus CI Module
    if (modules.find(std::string(OBFUSCATE("cirrus"))) != std::string::npos)
        return 1;
    // Check for VirtualBox Video Module
    if (modules.find(std::string(OBFUSCATE("vboxvideo"))) != std::string::npos)
        return 1;
    // Check if the motherboard name is "KVM"
    if (tuxID::getFileContents(std::string(OBFUSCATE("/sys/devices/virtual/dmi/id/product_name"))) == std::string(OBFUSCATE("KVM")))
        return 1;
    // Check if the motherboard name is "VirtualBox"
    if (tuxID::getFileContents(std::string(OBFUSCATE("/sys/devices/virtual/dmi/id/product_name"))) == std::string(OBFUSCATE("VirtualBox")))
        return 1;
    //Check if the motherboard name contains "VMWare"
    if (tuxID::getFileContents(std::string(OBFUSCATE("/sys/devices/virtual/dmi/id/product_name"))).find(std::string(OBFUSCATE("VMware"))) != std::string::npos)
        return 1;
    // Check for VMWare Guest Graphics Module
    if (modules.find(std::string(OBFUSCATE("vmwgfx"))) != std::string::npos)
        return 1;
    //VMWare module which facilitates things like "drag n' drop".
    if (modules.find(std::string(OBFUSCATE("vmw_vsock_virtio_transport_common"))) != std::string::npos)
        return 1;
    if (modules.find(std::string(OBFUSCATE("vmw_balloon"))) != std::string::npos)
        return 1;
    //Check if we're inside of a docker container.
    if (tuxID::getFileContents(std::string(OBFUSCATE("/proc/1/sched"))).find(std::string(OBFUSCATE("bash"))) != std::string::npos)
        return 1;
    // Check for VirtIO filesystem
    //Keep this one at the end, It is extremely likely that the other checks give it away and this file is usually long.
    if (tuxID::getFileContents(std::string(OBFUSCATE("/proc/self/mounts"))).find(std::string(OBFUSCATE("/dev/vda"))) != std::string::npos)
        return 1;
    return 0;
}

#pragma endregion<|MERGE_RESOLUTION|>--- conflicted
+++ resolved
@@ -548,12 +548,9 @@
     std::vector<std::string> getDiskSerialCodes();
     std::string getFileContents(const std::string string);
     std::vector<std::string> getBlockDevices();
-<<<<<<< HEAD
     bool getIsLikelyVirtualMachine();
     bool getIsDefinitelyVirtualMachine();
     bool isKernelTampering();
-=======
->>>>>>> 88568c3c
     bool isVirtualMachine();
     bool isDebuggerAttached();
     bool isSuperUser();
