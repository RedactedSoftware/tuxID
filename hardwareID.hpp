--- conflicted
+++ resolved
@@ -49,15 +49,11 @@
 #define OBFUSCATE_DEFAULT_KEY obfs::generate_key(AY_LINE)
 #endif
 
-
 namespace obfs
 {
     using size_type = unsigned long long;
     using key_type = unsigned long long;
 
-    // CLion can't fold this accurately...
-    // So I moved it outside obfs namespace
-    // That way we can collapse the whole namespace
     // Generate a pseudo-random key that spans all 8 bytes
     constexpr key_type generate_key(key_type seed)
     {
@@ -212,31 +208,29 @@
 		return obfuscated_data; \
 	}()
 
-// tuxID Namespace
-//
-namespace tuxID
+    namespace tuxID
 {
+
+    struct HardwareProfile
+    {
+        std::string diskSerialCode;
+    };
+
+
+    HardwareProfile getCurrentHardwareProfile();
+    std::string getHardwareHash(HardwareProfile);
     std::string getHardwareHash();
     std::vector<std::string> getDiskSerialCodes();
     std::string getFileContents(const std::string string);
-<<<<<<< HEAD
-=======
     std::vector<std::string> getBlockDevices();
     bool getIsLikelyVirtualMachine();
     bool getIsDefinitelyVirtualMachine();
->>>>>>> a3829bcf
     bool isVirtualMachine();
     bool isDebuggerAttached();
     bool isSuperUser();
     bool isLDPreload();
 }
 
-// TODO: Implement cryptographic hashing algorithms
-// To start, SHA256
-
-// TODO: Implement concatenation of each suitable hardware token
-std::string tuxID::getHardwareHash() { return "";}
-
 bool tuxID::isSuperUser() {
     if (getuid() == 0)
         return 1;
@@ -249,11 +243,6 @@
     return 0;
 }
 
-<<<<<<< HEAD
-// Read entire file into std::string and return
-// With a specific check for blank lines at the end
-// This is needed when reading /sys/devices files
-=======
 std::vector<std::string> tuxID::getBlockDevices() {
     std::vector<std::string> array;
     for (const auto blockDevice: std::filesystem::directory_iterator(std::string(OBFUSCATE("/dev/disk/by-path")))) {
@@ -269,7 +258,6 @@
     return array;
 }
 //Read entire file into std::string and return
->>>>>>> a3829bcf
 std::string tuxID::getFileContents(std::string string) {
     size_t pos;
     std::string content;
@@ -306,13 +294,7 @@
     return 0;
 }
 
-<<<<<<< HEAD
-// Retrieves the Serial code from the first found disk drive
-// Checks for SATA, IDE, NVMe, and eMMC drives
-std::string tuxID::getDiskSerialCode()  {
-=======
 std::vector<std::string> tuxID::getDiskSerialCodes()  {
->>>>>>> a3829bcf
     struct udev *ud = NULL;
     struct stat statbuf;
     struct udev_device *device = NULL;
