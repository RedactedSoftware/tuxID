--- conflicted
+++ resolved
@@ -81,8 +81,7 @@
         return 1;
     }
 }
-
-
+// disk = "/dev/sda"
 std::string tuxID::getDiskSerialCode()  {
     struct udev *ud = NULL;
     struct stat statbuf;
@@ -122,7 +121,6 @@
     return std::string(udev_list_entry_get_value(entry));
 }
 
-<<<<<<< HEAD
 // modprobe for virtio
 bool probeVirtIO()
 {
@@ -144,16 +142,6 @@
 }
 
 bool tuxID::isVirtualMachine() {
-
-    auto virtio_probe_result = probeVirtIO();
-    if (virtio_probe_result > 0) {return 1;}
-
-    //modprobe for virtio
-
-
-
-=======
-bool tuxID::isVirtualMachine() {
     if (tuxID::shellCommandReturns("lsmod | grep virtio"))
         return 1;
     if (tuxID::shellCommandReturns("lsmod | grep vboxguest"))
@@ -172,6 +160,7 @@
         return 1;
     if (tuxID::probeDmiData("VirtualBox"))
         return 1;
->>>>>>> a40e9440
+
+
     return 0;
 }