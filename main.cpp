--- conflicted
+++ resolved
@@ -5,11 +5,7 @@
 {
     std::cout << "HardwareID Demo" << std::endl;
     std::cout << "Disk Serial Code: " << tuxID::getDiskSerialCode()  << std::endl;
-<<<<<<< HEAD
-    std::cout << "Is Superuser: " << tuxID::isSuperUser() << std::endl;
-=======
     std::cout << "Is SuperUser: " << tuxID::isSuperUser() << std::endl;
->>>>>>> a40e9440
     std::cout << "VM Detected: " << tuxID::isVirtualMachine() << std::endl;
     if (tuxID::probeDmiData("VirtualBox")) {
         std::cout << "Virtual Machine Type: VirtualBox" << std::endl;
